//! Draw nodes laid out in space (as defined in the `Layout` module) onto a `Backend`, such as a screen, a PNG image, etc. 
//! 
//! To do this, a `Renderer` must first be created using the `Renderer::new` function 
//! and then `Renderer::render` must be called on the `Layout` and the desired `Backend`. 
//!
//! ## Backends
//! 
//! The `Backend` trait represents all graphical operations that are needed to render a formula: 
//!
//!   - setting colors: `GraphicsBackend::begin_color` and `GraphicsBackend::end_color`
//!   - drawing a filled rectangle: `GraphicsBackend::rule`
//!   - drawing a glyph from a given font (`FontBackend::symbol`). 
//!
//! A number of common [`Backend`] have been implemented and can be activated using some features of the crates:
//!
//!  - Cairo backend :   `cairo-renderer` (render to screen, png or svg)
//!  - FemtoVG backend : `femtovg-renderer` (render to screen using OpenGL)
//!  - Raqote backend : `raqote-renderer` (render to screen, png)
//! 
//! ## Caveat on coordinate systems and units
//! 
//!   1. The coordinates in [`GraphicsBackend`] and [`FontBackend`] are given in pixels.
//!   2. The top is oriented along -Y. So in particular, the Y coordinate of the position of a superscript is less than the Y coordinate of its base.
//!      Glyph outlines in font files are often given with the opposite convention: the top of the glyph has the highest Y coordinate. Some adjustment needs to be made when implementing e.g. [`FontBackend`].


use crate::error::Error;
use crate::dimensions::units::Px;
use crate::font::MathFont;
use crate::font::common::GlyphId;
use crate::layout::engine::LayoutBuilder;
use crate::layout::{LayoutNode, LayoutVariant, Alignment, Layout, Grid};
pub use crate::parser::color::RGBA;

/// Context used for rendering.
pub struct Renderer {
    /// When set to true, the renderer additionally calls [`GraphicsBackend::bbox`] to draw boxes
    /// around every glyph, horizontal and vertical boxes of the layout.
    pub debug: bool,
}

/// Position of the cursor in space. The unit used in pixels.
#[derive(Debug, Copy, Clone, Default, PartialEq)]
pub struct Cursor {
    /// x-coordinate
    pub x: f64,
    /// y-coordinate (NB: `cursor1.y` < `cursor2.y`  means `cursor1` is above `cursor2` on the screen)
    pub y: f64,
}

impl Cursor {
    /// Adds `dx` and `dy` to the x- and y- coordinates resp. of the cursor
    pub fn translate(self, dx: f64, dy: f64) -> Cursor {
        Cursor {
            x: self.x + dx,
            y: self.y + dy,
        }
    }

    /// Moves cursor by `dx` in the direction -X
    pub fn left(self, dx: f64) -> Cursor {
        Cursor {
            x: self.x - dx,
            y: self.y,
        }
    }
    /// Moves cursor by `dx` in the direction +X
    pub fn right(self, dx: f64) -> Cursor {
        Cursor {
            x: self.x + dx,
            y: self.y,
        }
    }
    /// Moves cursor by `dy` in the direction -Y
    pub fn up(self, dy: f64) -> Cursor {
        Cursor {
            x: self.x,
            y: self.y - dy,
        }
    }
    /// Moves cursor by `dy` in the direction +Y
    pub fn down(self, dy: f64) -> Cursor {
        Cursor {
            x: self.x,
            y: self.y + dy,
        }
    }
}

/// A backend that can draw glyphs from fonts of type `F`. One of the two traits needed to implement [`Backend`].
pub trait FontBackend<F> {
    /// Draws glyph with id `gid` at `pos` with scale `scale` with font `ctx`.  
    /// 
    /// **NB:** fonts typically provide the outline with positive Y values representing points above the baseline.
    /// ReX works with the opposite convention so drawing a symbol involves a step of transformation, namely flipping the Y-axis.
    fn symbol(&mut self, pos: Cursor, gid: GlyphId, scale: f64, ctx: &F);
}


/// A backend that can draw filled rectangles and has some support for colors. One of the two traits needed to implement [`Backend`].
///
/// Implementing the function [`GraphicsBackend::bbox`] is optional (if not implemented, this function does nothing).
/// This function is only used in the debug mode of [`Renderer`] to draw rectangles around glyphs and layout boxes.
pub trait GraphicsBackend {
    /// Only called by [`Renderer`] when [`Renderer::debug`] is true (debug mode). 
    /// Draws a rectangle whose top-left corner is at `_pos` with the dimensions specified by `_width` and `_height`
    /// This function is closed in debug mode to show the bound box of various object.
    /// The parameter `_role` specifies the type of objects that the rectanlge encloses: a glyph, a vertical box or a horizontal box.
    /// One can use this parameter to style the rectangles differently, e.g. red for glyph bounding boxs, green for vertical boxes, etc.
    fn bbox(&mut self, _pos: Cursor, _width: f64, _height: f64, _role: Role) {}
    /// Draws a filled rectangle whose top-left corner is at `pos`. Used to draw fraction bars and radicals.
    fn rule(&mut self, pos: Cursor, width: f64, height: f64);
    /// Makes `color` the current used color. The color previously in use is restored with [`GraphicsBackend::end_color`].
    fn begin_color(&mut self, color: RGBA);
    /// Restores the previously used color. If there were no previous color, this function should return silently and not panic.
    fn end_color(&mut self);
}

/// A conjunction of the font-specific draw commands of [`FontBackend`] and the general draw commands [`GraphicsBackend`]
/// This is the trait that needs to be implemented for something to be a backend.
pub trait Backend<F> : FontBackend<F> + GraphicsBackend {
}


/// The type of things enclosed by a debug rectangle (cf [`Renderer::debug`] for debug mode).
pub enum Role {
    /// glyph
    Glyph,
    /// vertical box
    VBox,
    /// horizontal box
    HBox,
}

impl Renderer {
    /// Creates new renderer.
    pub fn new() -> Self {
        Renderer {
            debug: false,
        }
    }

    /// Parses and lays out the given string
    pub fn layout<'f, F : MathFont>(&self, tex: &str, font: & 'f F) -> Result<Layout<'f, F>, Error> {
        use crate::parser::parse;

        let mut parse = parse(tex)?;
        Ok(LayoutBuilder::new(font).layout(&mut parse)?)
    }

    /// Renders the given layout onto `out`, the provided backend.
    pub fn render<F>(&self, layout: &Layout<F>, out: &mut impl Backend<F>) {
        let pos = Cursor {
            x: 0.0,
            y: 0.0,
        };
        self.render_hbox(out, pos, &layout.contents, layout.height.unitless(Px), layout.width.unitless(Px), Alignment::Default);
    }

    fn render_grid<F>(&self, out: &mut impl Backend<F>, pos: Cursor, _width: f64, _height: f64, grid: &Grid<F>) {
        let x_offsets = grid.x_offsets();
        let y_offsets = grid.y_offsets();
        for (&(row, column), node) in grid.contents.iter() {
            let _width = grid.columns[column];
            let (height, _depth) = grid.rows[row];

            self.render_node(
                out,
                pos.translate(x_offsets[column].unitless(Px), (y_offsets[row] + height).unitless(Px)),
                node
            );
        }
    }

    fn render_hbox<F>(&self, out: &mut impl Backend<F>, mut pos: Cursor, nodes: &[LayoutNode<F>], height: f64, nodes_width: f64, alignment: Alignment) {
        if self.debug {
            out.bbox(pos.up(height), nodes_width, height, Role::HBox);
        }
        if let Alignment::Centered(w) = alignment {
            pos.x += (nodes_width - w.unitless(Px)) * 0.5;
        }
        else if let Alignment::Right(w) = alignment {
            pos.x += nodes_width - w.unitless(Px);
        }

        for node in nodes {
            self.render_node(out, pos, node);

            pos.x += node.width.unitless(Px);
        }
    }
    fn render_vbox<F>(&self, out: &mut impl Backend<F>, mut pos: Cursor, nodes: &[LayoutNode<F>]) {
        for node in nodes {
            match node.node {
                LayoutVariant::Rule => out.rule(pos, node.width.unitless(Px), node.height.unitless(Px)),
                LayoutVariant::Grid(ref grid) => self.render_grid(out, pos, node.height.unitless(Px), node.width.unitless(Px), grid),
                LayoutVariant::HorizontalBox(ref hbox) => {
                    self.render_hbox(out,
                                     pos.down(node.height.unitless(Px)),
                                     &hbox.contents,
                                     node.height.unitless(Px),
                                     node.width.unitless(Px),
                                     hbox.alignment)
                }

                LayoutVariant::VerticalBox(ref vbox) => {
                    if self.debug {
                        out.bbox(pos, node.width.unitless(Px), (node.height - node.depth).unitless(Px), Role::VBox);
                    }
                    self.render_vbox(out, pos, &vbox.contents);
                }

                LayoutVariant::Glyph(ref gly) => {
                    if self.debug {
                        out.bbox(pos, node.width.unitless(Px), (node.height - node.depth).unitless(Px), Role::Glyph);
                    }
                    out.symbol(pos.down(node.height.unitless(Px)), gly.gid, gly.size.unitless(Px), gly.font);
                }

                LayoutVariant::Color(_) => panic!("Shouldn't have a color in a vertical box???"),

                LayoutVariant::Kern => { /* NOOP */ }
            }

            pos.y += node.height.unitless(Px);
        }
    }

    fn render_node<'a, F>(&self, out: &mut impl Backend<F>, pos: Cursor, node: &LayoutNode<'a, F>) {
        match node.node {
            LayoutVariant::Glyph(ref gly) => {
                if self.debug {
                    out.bbox(pos.up(node.height.unitless(Px)), node.width.unitless(Px), (node.height - node.depth).unitless(Px), Role::Glyph);
                }
                out.symbol(pos, gly.gid, gly.size.unitless(Px), gly.font);
            }

            LayoutVariant::Rule => out.rule(pos.up(node.height.unitless(Px)), node.width.unitless(Px), node.height.unitless(Px)),

            LayoutVariant::VerticalBox(ref vbox) => {
                if self.debug {
                    out.bbox(pos.up(node.height.unitless(Px)), node.width.unitless(Px), (node.height - node.depth).unitless(Px), Role::VBox);
                }
                self.render_vbox(out, pos.up(node.height.unitless(Px)), &vbox.contents);
            }

            LayoutVariant::HorizontalBox(ref hbox) => {
                self.render_hbox(out, pos, &hbox.contents, node.height.unitless(Px), node.width.unitless(Px), hbox.alignment);
            }
            LayoutVariant::Grid(ref grid) => self.render_grid(out, pos, node.height.unitless(Px), node.width.unitless(Px), grid),

            LayoutVariant::Color(ref clr) => {
                out.begin_color(clr.color);
                self.render_hbox(out, pos, &clr.inner, node.height.unitless(Px), node.width.unitless(Px), Alignment::Default);
                out.end_color();
            }

            LayoutVariant::Kern => { /* NOOP */ }
        } // End macth

    }
}

#[cfg(feature="pathfinder-renderer")]
pub mod pathfinder;
#[cfg(feature="femtovg-renderer")]
pub mod femtovg;
#[cfg(feature="cairo-renderer")]
pub mod cairo;
#[cfg(feature="raqote-renderer")]
pub mod raqote;
<<<<<<< HEAD
#[cfg(feature="tinyskia-renderer")]
pub mod tinyskia;
=======
pub mod bbox;
>>>>>>> cffa3cd1
<|MERGE_RESOLUTION|>--- conflicted
+++ resolved
@@ -269,9 +269,6 @@
 pub mod cairo;
 #[cfg(feature="raqote-renderer")]
 pub mod raqote;
-<<<<<<< HEAD
 #[cfg(feature="tinyskia-renderer")]
 pub mod tinyskia;
-=======
-pub mod bbox;
->>>>>>> cffa3cd1
+pub mod bbox;