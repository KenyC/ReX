--- conflicted
+++ resolved
@@ -828,25 +828,6 @@
         // baseline_dists[i] is the dist from row indexed i and row indexed i+1
         let mut baseline_dists = Vec::with_capacity(num_rows);
         let mut prev_depth = Unit::ZERO;
-<<<<<<< HEAD
-        let mut row_max = strut_height;
-        for row in &array.rows {
-            let mut max_depth = Unit::ZERO;
-            for col_idx in 0..num_columns {
-                // layout row element if it exists
-                let square = match row.get(col_idx) {
-                    Some(r) => {
-                        // record the max height/width for current row/col
-                        let square = layout(r, config.with_text())?;
-                        row_max = Unit::max(square.height, row_max);
-                        max_depth = Unit::max(max_depth, -square.depth);
-                        col_widths[col_idx] = Unit::max(col_widths[col_idx], square.width);
-                        square
-                    },
-                    _ => Layout::new(),
-                };
-=======
->>>>>>> e431985a
 
         for i_row in 0 .. num_rows {
             let mut max_height = strut_height;
@@ -877,8 +858,7 @@
         let last_depth = prev_depth;
         debug_assert_eq!(baseline_dists.len(), num_rows);
 
-        eprintln!("{:?}", baseline_dists);
-
+        
         // -- CONSTRUCT COLUMNS
         // Each column is a VBox containing (1) the cell's content, (2) vertical space needed to align rows
         // We need to center cells on the horizontal axis (left, center or right)
