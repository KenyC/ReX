--- conflicted
+++ resolved
@@ -3,7 +3,7 @@
 //!   - [`ParseError`] : syntax error in the formula provided (mismatching brackets, unknown command).
 //!   - [`LayoutError`] : errors during the layout phase ; currently, these can only be font errors.
 
-use crate::environments::Environment;
+use crate::parser::environments::Environment;
 use crate::font::common::GlyphId;
 use crate::parser::lexer::Token;
 use std::fmt;
@@ -203,17 +203,14 @@
                 write!(f, "expected atom type {:?} found {:?}", left, right),
             ExpectedSymbol(ref sym) =>
                 write!(f, "expected symbol, found {}", sym),
-<<<<<<< HEAD
             UnexpectedEndEnv { expected, found } => 
                 write!(f, r"expected \end{{{}}}, found \end{{{}}}", expected, found),
-=======
             ExpectedNewCommand(ref tok) =>
                 write!(f, "expected \newcommand, found {}", tok),
             ExpectedCommandName(ref tok) =>
                 write!(f, "expected command name, found {}", tok),
             ExpectedNumber(string) =>
                 write!(f, "expected number, found {}", string),
->>>>>>> 338d9c7f
             RequiredMacroArg =>
                 write!(f, "missing required macro argument"),
             ExpectedTokenFound(ref expected, ref found) =>
