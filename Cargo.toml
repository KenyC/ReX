--- conflicted
+++ resolved
@@ -76,8 +76,5 @@
 base64 = "0.21.0"
 rand = "0.8.5"
 insta = "1.31.0"
-<<<<<<< HEAD
 similar = "2.5.0"
-=======
 serde_json = "1.0.116"
->>>>>>> 507f0af5
