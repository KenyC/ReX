--- conflicted
+++ resolved
@@ -9,56 +9,6 @@
 
 
 #[derive(Serialize, Deserialize)]
-<<<<<<< HEAD
-#[derive(Debug, Clone, PartialEq)]
-pub struct Equation {
-    pub tex:              String,
-    pub description:      String,
-    pub render:           Result<EquationRender, String>
-}
-impl Equation {
-    pub fn same_render_as(&self, other: &Equation) -> bool {
-        match (&self.render, &other.render) {
-            (Ok(a), Ok(b)) => a.same_as(b),
-            _ => false
-        }
-    }
-}
-impl EquationRender {
-    pub fn same_as(&self, other : &Self) -> bool {
-        self.width  == other.width  &&
-        self.height == other.height &&
-        self.render == other.render 
-    }
-}
-
-#[derive(Serialize, Deserialize)]
-#[derive(Debug, Clone, PartialEq)]
-pub struct EquationRender {
-    pub width:            f64,
-    pub height:           f64,
-    pub render:           DebugRender,
-    pub img_render_path:  Option<PathBuf>,
-}
-
-#[derive(Debug,)]
-pub struct EquationDiffs<'a> {
-    /// Equation diff between history test results and current test results
-    pub diffs   : Vec<(&'a Equation, &'a Equation)>,
-    /// Current test results with no correspondent in history
-    pub new_eqs : Vec<&'a Equation>,
-}
-
-impl<'a> EquationDiffs<'a> {
-    pub fn no_diff(&self) -> bool {
-        self.diffs.is_empty() && self.new_eqs.is_empty()
-    }
-}
-
-
-#[derive(Serialize, Deserialize)]
-=======
->>>>>>> d9e74ffe
 #[derive(Debug, Clone, Default)]
 pub struct DebugRender {
     commands : Vec<DrawCmd>,
